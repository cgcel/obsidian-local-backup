import { Notice, Plugin } from "obsidian";
import { join } from "path";
import * as path from "path";
import * as fs from "fs-extra";
import { LocalBackupSettingTab } from "./settings";
import {
	getDatePlaceholdersForISO,
	replaceDatePlaceholdersWithValues,
} from "./utils";

interface LocalBackupPluginSettings {
	startupSetting: boolean;
	lifecycleSetting: string;
	savePathSetting: string;
	customizeNameSetting: string;
	intervalToggleSetting: boolean;
	intervalValueSetting: string;
}

const DEFAULT_SETTINGS: LocalBackupPluginSettings = {
	startupSetting: false,
	lifecycleSetting: "3",
	savePathSetting: getDefaultPath(),
	customizeNameSetting: getDefaultName(),
	intervalToggleSetting: false,
	intervalValueSetting: "10",
};

export default class LocalBackupPlugin extends Plugin {
	settings: LocalBackupPluginSettings;
	intervalId: NodeJS.Timeout | null = null;

	async onload() {
		await this.loadSettings();

		// this.app.workspace.on('window-close', await this.backupRepository.bind(this));

		// Run local backup command
		this.addCommand({
			id: "run-local-backup",
			name: "Run local backup",
			callback: async () => {
				// this.backupVaultAsync();
				await this.archiveVaultAsync();
			},
		});

		// This adds a settings tab so the user can configure various aspects of the plugin
		this.addSettingTab(new LocalBackupSettingTab(this.app, this));

		await this.applySettings();
	}

	/**
	 * Archive vault method
	 */
	async archiveVaultAsync() {
		try {
			const fileName = this.settings.customizeNameSetting;
			// const backupFolderName = `${vaultName}-Backup-${currentDate}`;
			const fileNameWithDateValues =
				replaceDatePlaceholdersWithValues(fileName);
			const backupZipName = `${fileNameWithDateValues}.zip`;
			const vaultPath = (this.app.vault.adapter as any).basePath;
			const parentDir = this.settings.savePathSetting;
			// const backupFolderPath = join(parentDir, backupFolderName);
			const backupZipPath = join(parentDir, backupZipName);

			const AdmZip = require('adm-zip');
			const zip = new AdmZip();
			zip.addLocalFolder(vaultPath);
			zip.writeZip(backupZipPath);
			new Notice(`Vault backup created: ${backupZipPath}`);
		} catch (error) {
			new Notice(`Failed to create vault backup: ${error}`);
			console.log(error);
		}
	}

	/**
	 * Start an interval to run archiveVaultAsync method at regular intervals
	 * @param intervalMinutes The interval in minutes
	 */
	startAutoBackupInterval(intervalMinutes: number) {
		if (this.intervalId) {
			clearInterval(this.intervalId);
		}

		this.intervalId = setInterval(async () => {
			await this.archiveVaultAsync();
		}, intervalMinutes * 60 * 1000); // Convert minutes to milliseconds

<<<<<<< HEAD
		new Notice(`Auto backup interval started: Running every ${intervalMinutes} minutes.`);
=======
		new Notice(
			`Auto backup interval started: Running every ${intervalMinutes} minutes.`
		);
>>>>>>> 4320fbe7
	}

	/**
	 * Stop the auto backup interval
	 */
	stopAutoBackupInterval() {
		if (this.intervalId) {
			clearInterval(this.intervalId);
			this.intervalId = null;
<<<<<<< HEAD
			new Notice('Auto backup interval stopped.');
=======
			new Notice("Auto backup interval stopped.");
>>>>>>> 4320fbe7
		}
	}

	async onunload() {
		console.log("Local Backup unloaded");
	}

	async loadSettings() {
		this.settings = Object.assign(
			{},
			DEFAULT_SETTINGS,
			await this.loadData()
		);

		// run startup codes.
		if (this.settings.startupSetting) {
			// await this.backupVaultAsync();
			await this.archiveVaultAsync();
		}

		// run auto delete method
<<<<<<< HEAD
		autoDeleteBackups(this.settings.savePathSetting, this.settings.customizeNameSetting, this.settings.lifecycleSetting)
=======
		autoDeleteBackups(
			this.settings.savePathSetting,
			this.settings.lifecycleSetting
		);
>>>>>>> 4320fbe7
	}

	async saveSettings() {
		await this.saveData(this.settings);
	}

	/**
	 * apply settings
	 */
	async applySettings() {
		// load settings
		await this.loadSettings();

		// Start the interval if intervalToggleSetting is true and intervalValueSetting is a valid number
<<<<<<< HEAD
		if (this.settings.intervalToggleSetting && !isNaN(parseInt(this.settings.intervalValueSetting))) {
			const intervalMinutes = parseInt(this.settings.intervalValueSetting);
			this.startAutoBackupInterval(intervalMinutes);
		}
		else if (!this.settings.intervalToggleSetting) {
=======
		if (
			this.settings.intervalToggleSetting &&
			!isNaN(parseInt(this.settings.intervalValueSetting))
		) {
			const intervalMinutes = parseInt(
				this.settings.intervalValueSetting
			);
			this.startAutoBackupInterval(intervalMinutes);
		} else if (!this.settings.intervalToggleSetting) {
>>>>>>> 4320fbe7
			this.stopAutoBackupInterval();
		}
	}

	/**
	 * restore default settings
	 */
	async restoreDefault() {
		this.settings.startupSetting = DEFAULT_SETTINGS.startupSetting;
		this.settings.lifecycleSetting = DEFAULT_SETTINGS.lifecycleSetting;
		this.settings.savePathSetting = DEFAULT_SETTINGS.savePathSetting;
		this.settings.customizeNameSetting = DEFAULT_SETTINGS.customizeNameSetting;
		this.settings.intervalToggleSetting = DEFAULT_SETTINGS.intervalToggleSetting;
		this.settings.intervalValueSetting = DEFAULT_SETTINGS.intervalValueSetting
		await this.saveSettings();
	}
}

/**
 * get path of current vault
 * @returns
 */
function getDefaultPath(): string {
	const defaultPath = path.dirname((this.app.vault.adapter as any).basePath);
	// this.settings.savePathSetting = defaultPath
	return defaultPath;
}

/**
 * get default backup name
 * @returns
 */
function getDefaultName(): string {
	const vaultName = this.app.vault.getName();
	const defaultDatePlaceholders = getDatePlaceholdersForISO(true);
	return `${vaultName}-Backup-${defaultDatePlaceholders}`;
}

/**
 * auto delete backups
 */
<<<<<<< HEAD
function autoDeleteBackups(savePathSetting: string, customizeNameSetting: string, lifecycleSetting: string) {

	console.log('Run auto delete method')
=======
function autoDeleteBackups(savePathSetting: string, lifecycleSetting: string) {
	console.log("Run auto delete method");
>>>>>>> 4320fbe7

	if (parseInt(lifecycleSetting) == 0) {
		return;
	}

	const currentDate = new Date();
	currentDate.setDate(currentDate.getDate() - parseInt(lifecycleSetting));

<<<<<<< HEAD
=======
	// the vault backup naming template
	const vaultBackupDirFormat = `${vaultName}-Backup-`;

>>>>>>> 4320fbe7
	// deleting backups before the lifecycle
	fs.readdir(savePathSetting, (err, files) => {
		if (err) {
			console.error(err);
			return;
		}

		files.forEach((file) => {
			console.log(file);
			const filePath = path.join(savePathSetting, file);
			const stats = fs.statSync(filePath);

			if (stats.isFile() && file.contains(customizeNameSetting)) {
				const regex = /(\d{4}-\d{2}-\d{2})/;
				const match = file.match(regex);

				if (match && match.length > 1) {
					const dateStr = match[1];
					console.log(dateStr);

					const parsedDate = new Date(dateStr);

					if (parsedDate < currentDate) {
						fs.remove(filePath);
					}
				} else {
					console.log('DateStr Not Found.');
				}
			}
		});
	});
}<|MERGE_RESOLUTION|>--- conflicted
+++ resolved
@@ -90,13 +90,9 @@
 			await this.archiveVaultAsync();
 		}, intervalMinutes * 60 * 1000); // Convert minutes to milliseconds
 
-<<<<<<< HEAD
-		new Notice(`Auto backup interval started: Running every ${intervalMinutes} minutes.`);
-=======
 		new Notice(
 			`Auto backup interval started: Running every ${intervalMinutes} minutes.`
 		);
->>>>>>> 4320fbe7
 	}
 
 	/**
@@ -106,11 +102,7 @@
 		if (this.intervalId) {
 			clearInterval(this.intervalId);
 			this.intervalId = null;
-<<<<<<< HEAD
-			new Notice('Auto backup interval stopped.');
-=======
 			new Notice("Auto backup interval stopped.");
->>>>>>> 4320fbe7
 		}
 	}
 
@@ -132,14 +124,11 @@
 		}
 
 		// run auto delete method
-<<<<<<< HEAD
-		autoDeleteBackups(this.settings.savePathSetting, this.settings.customizeNameSetting, this.settings.lifecycleSetting)
-=======
 		autoDeleteBackups(
-			this.settings.savePathSetting,
+			this.settings.savePathSetting, 
+			this.settings.customizeNameSetting,
 			this.settings.lifecycleSetting
 		);
->>>>>>> 4320fbe7
 	}
 
 	async saveSettings() {
@@ -154,13 +143,6 @@
 		await this.loadSettings();
 
 		// Start the interval if intervalToggleSetting is true and intervalValueSetting is a valid number
-<<<<<<< HEAD
-		if (this.settings.intervalToggleSetting && !isNaN(parseInt(this.settings.intervalValueSetting))) {
-			const intervalMinutes = parseInt(this.settings.intervalValueSetting);
-			this.startAutoBackupInterval(intervalMinutes);
-		}
-		else if (!this.settings.intervalToggleSetting) {
-=======
 		if (
 			this.settings.intervalToggleSetting &&
 			!isNaN(parseInt(this.settings.intervalValueSetting))
@@ -170,7 +152,6 @@
 			);
 			this.startAutoBackupInterval(intervalMinutes);
 		} else if (!this.settings.intervalToggleSetting) {
->>>>>>> 4320fbe7
 			this.stopAutoBackupInterval();
 		}
 	}
@@ -212,14 +193,8 @@
 /**
  * auto delete backups
  */
-<<<<<<< HEAD
 function autoDeleteBackups(savePathSetting: string, customizeNameSetting: string, lifecycleSetting: string) {
-
-	console.log('Run auto delete method')
-=======
-function autoDeleteBackups(savePathSetting: string, lifecycleSetting: string) {
 	console.log("Run auto delete method");
->>>>>>> 4320fbe7
 
 	if (parseInt(lifecycleSetting) == 0) {
 		return;
@@ -228,12 +203,6 @@
 	const currentDate = new Date();
 	currentDate.setDate(currentDate.getDate() - parseInt(lifecycleSetting));
 
-<<<<<<< HEAD
-=======
-	// the vault backup naming template
-	const vaultBackupDirFormat = `${vaultName}-Backup-`;
-
->>>>>>> 4320fbe7
 	// deleting backups before the lifecycle
 	fs.readdir(savePathSetting, (err, files) => {
 		if (err) {
@@ -255,6 +224,7 @@
 					console.log(dateStr);
 
 					const parsedDate = new Date(dateStr);
+
 
 					if (parsedDate < currentDate) {
 						fs.remove(filePath);
