import { App, PluginSettingTab, Setting, Notice } from "obsidian";
import LocalBackupPlugin from "./main";

export class LocalBackupSettingTab extends PluginSettingTab {
	plugin: LocalBackupPlugin;

	constructor(app: App, plugin: LocalBackupPlugin) {
		super(app, plugin);
		this.plugin = plugin;
	}

	display(): void {
		const { containerEl } = this;

		containerEl.empty();

		new Setting(containerEl)
			.setName("Backup once on startup")
			.setDesc("Run local backup once on Obsidian starts.")
			.addToggle((toggle) =>
				toggle
					.setValue(this.plugin.settings.startupSetting)
					.onChange(async (value) => {
						this.plugin.settings.startupSetting = value;
						await this.plugin.saveSettings();
					})
			);

		new Setting(containerEl)
<<<<<<< HEAD
			.setName("Backup lifecycle (Days)")
			.setDesc("Set local backup keeping days. (0 -- Infinity)")
			.addText((text) =>
				text
					.setValue(this.plugin.settings.lifecycleSetting)
					.onChange(async (value) => {
						// add limits
						const numericValue = parseFloat(value);
						if (isNaN(numericValue) || numericValue < 0) {
							new Notice(
								"Backup lifecycle must be a non-negative number."
							);
							return;
						}
=======
			.setName('Backup history length')
			.setDesc('Specify the number of days backups should be retained. (0 -- Infinity)')
			.addText(text => text
				.setValue(this.plugin.settings.lifecycleSetting)
				.onChange(async (value) => {

					// add limits
					const numericValue = parseFloat(value);
					if (isNaN(numericValue) || numericValue < 0) {
						new Notice('Backup lifecycle must be a non-negative number.');
						return;
					}
>>>>>>> 9f76ea7e

						this.plugin.settings.lifecycleSetting = value;
						await this.plugin.saveSettings();
					})
			);

		new Setting(containerEl)
			.setName("Output path")
			.setDesc("Setup backup storage path.")
			.addText((text) =>
				text
					.setValue(this.plugin.settings.savePathSetting)
					.onChange(async (value) => {
						this.plugin.settings.savePathSetting = value;
						await this.plugin.saveSettings();
					})
			);

<<<<<<< HEAD
		const fileNameFragment = document.createDocumentFragment();
		fileNameFragment.createDiv({
			text: "Name of the backup ZIP file.",
		});
		fileNameFragment.createEl("br");
		fileNameFragment.createDiv({
			text: "You may use date placeholders to add date and time.",
		});
		fileNameFragment.createDiv({
			text: "%Y for year",
		});
		fileNameFragment.createDiv({
			text: "%m for month",
		});
		fileNameFragment.createDiv({
			text: "%d for day",
		});
		fileNameFragment.createDiv({
			text: "%H for hour",
		});
		fileNameFragment.createDiv({
			text: "%M for minute",
		});
		fileNameFragment.createDiv({
			text: "%S for second",
		});
		fileNameFragment.createEl("br");
		fileNameFragment.createDiv({
			text: "Default: {vaultName}-Backup-%Y_%m_%d-%H_%M_%S",
		});

		new Setting(containerEl)
			.setName("File name")
			.setDesc(fileNameFragment)
			.addText((text) =>
				text
					.setValue(this.plugin.settings.customizeNameSetting)
					.onChange(async (value) => {
						this.plugin.settings.customizeNameSetting = value;
						await this.plugin.saveSettings();
					})
			);

		new Setting(containerEl)
			.setName("Interval backups")
			.setDesc("The switch of interval backups")
			.addToggle((toggle) =>
				toggle
					.setValue(this.plugin.settings.intervalToggleSetting)
					.onChange(async (value) => {
						this.plugin.settings.intervalToggleSetting = value;
						await this.plugin.saveSettings();
					})
			);
=======
		new Setting(containerEl)
			.setName('File name')
			.setDesc('Name of the backup ZIP file. Default: {vaultName}-Backup')
			.addText(text => text
				.setValue(this.plugin.settings.customizeNameSetting)
				.onChange(async (value) => {
					this.plugin.settings.customizeNameSetting = value;
					await this.plugin.saveSettings();
				}));

		new Setting(containerEl)
			.setName('Interval backups')
			.setDesc('Enable to create backups at regular intervals')
			.addToggle(toggle => toggle
				.setValue(this.plugin.settings.intervalToggleSetting)
				.onChange(async (value) => {
					this.plugin.settings.intervalToggleSetting = value;
					await this.plugin.saveSettings();
				}));

		new Setting(containerEl)
			.setName('Backup frequency')
			.setDesc('Set the frequency of backups in minutes (minutes).')
			.addText(text => text
				.setValue(this.plugin.settings.intervalValueSetting)
				.onChange(async (value) => {
>>>>>>> 9f76ea7e

		new Setting(containerEl)
			.setName("Backup intervals")
			.setDesc("Set interval (minutes).")
			.addText((text) =>
				text
					.setValue(this.plugin.settings.intervalValueSetting)
					.onChange(async (value) => {
						// add limits
						const numericValue = parseFloat(value);
						if (isNaN(numericValue) || numericValue <= 0) {
							new Notice(
								"Backup intervals must be a positive number."
							);
							return;
						}

						this.plugin.settings.intervalValueSetting = value;
						await this.plugin.saveSettings();
					})
			);

		new Setting(containerEl).addButton((btn) =>
			btn
				.setTooltip("Apply settings now")
				.setButtonText("Apply settings")
				.onClick(async () => {
					new Notice(`Applying Local Backup settings.`);
					await this.plugin.applySettings();
				})
		);
	}
}<|MERGE_RESOLUTION|>--- conflicted
+++ resolved
@@ -27,36 +27,17 @@
 			);
 
 		new Setting(containerEl)
-<<<<<<< HEAD
-			.setName("Backup lifecycle (Days)")
-			.setDesc("Set local backup keeping days. (0 -- Infinity)")
-			.addText((text) =>
-				text
-					.setValue(this.plugin.settings.lifecycleSetting)
-					.onChange(async (value) => {
-						// add limits
-						const numericValue = parseFloat(value);
-						if (isNaN(numericValue) || numericValue < 0) {
-							new Notice(
-								"Backup lifecycle must be a non-negative number."
-							);
-							return;
-						}
-=======
 			.setName('Backup history length')
 			.setDesc('Specify the number of days backups should be retained. (0 -- Infinity)')
 			.addText(text => text
 				.setValue(this.plugin.settings.lifecycleSetting)
 				.onChange(async (value) => {
-
-					// add limits
-					const numericValue = parseFloat(value);
-					if (isNaN(numericValue) || numericValue < 0) {
-						new Notice('Backup lifecycle must be a non-negative number.');
-						return;
-					}
->>>>>>> 9f76ea7e
-
+					  // add limits
+            const numericValue = parseFloat(value);
+            if (isNaN(numericValue) || numericValue < 0) {
+              new Notice('Backup lifecycle must be a non-negative number.');
+              return;
+            }
 						this.plugin.settings.lifecycleSetting = value;
 						await this.plugin.saveSettings();
 					})
@@ -73,9 +54,8 @@
 						await this.plugin.saveSettings();
 					})
 			);
-
-<<<<<<< HEAD
-		const fileNameFragment = document.createDocumentFragment();
+    
+    const fileNameFragment = document.createDocumentFragment();
 		fileNameFragment.createDiv({
 			text: "Name of the backup ZIP file.",
 		});
@@ -107,32 +87,8 @@
 		});
 
 		new Setting(containerEl)
-			.setName("File name")
+			.setName('File name')
 			.setDesc(fileNameFragment)
-			.addText((text) =>
-				text
-					.setValue(this.plugin.settings.customizeNameSetting)
-					.onChange(async (value) => {
-						this.plugin.settings.customizeNameSetting = value;
-						await this.plugin.saveSettings();
-					})
-			);
-
-		new Setting(containerEl)
-			.setName("Interval backups")
-			.setDesc("The switch of interval backups")
-			.addToggle((toggle) =>
-				toggle
-					.setValue(this.plugin.settings.intervalToggleSetting)
-					.onChange(async (value) => {
-						this.plugin.settings.intervalToggleSetting = value;
-						await this.plugin.saveSettings();
-					})
-			);
-=======
-		new Setting(containerEl)
-			.setName('File name')
-			.setDesc('Name of the backup ZIP file. Default: {vaultName}-Backup')
 			.addText(text => text
 				.setValue(this.plugin.settings.customizeNameSetting)
 				.onChange(async (value) => {
@@ -156,7 +112,6 @@
 			.addText(text => text
 				.setValue(this.plugin.settings.intervalValueSetting)
 				.onChange(async (value) => {
->>>>>>> 9f76ea7e
 
 		new Setting(containerEl)
 			.setName("Backup intervals")
